// Licensed to the Apache Software Foundation (ASF) under one
// or more contributor license agreements.  See the NOTICE file
// distributed with this work for additional information
// regarding copyright ownership.  The ASF licenses this file
// to you under the Apache License, Version 2.0 (the
// "License"); you may not use this file except in compliance
// with the License.  You may obtain a copy of the License at
//
//   http://www.apache.org/licenses/LICENSE-2.0
//
// Unless required by applicable law or agreed to in writing,
// software distributed under the License is distributed on an
// "AS IS" BASIS, WITHOUT WARRANTIES OR CONDITIONS OF ANY
// KIND, either express or implied.  See the License for the
// specific language governing permissions and limitations
// under the License.

#include "arrow/adapters/orc/adapter.h"

#include <algorithm>
#include <cstdint>
#include <functional>
#include <list>
#include <memory>
#include <sstream>
#include <string>
#include <utility>
#include <vector>

#include "arrow/adapters/orc/adapter_util.h"
#include "arrow/buffer.h"
#include "arrow/builder.h"
#include "arrow/io/interfaces.h"
#include "arrow/memory_pool.h"
#include "arrow/record_batch.h"
#include "arrow/status.h"
#include "arrow/table.h"
#include "arrow/table_builder.h"
#include "arrow/type.h"
#include "arrow/type_traits.h"
#include "arrow/util/bit_util.h"
#include "arrow/util/checked_cast.h"
#include "arrow/util/decimal.h"
#include "arrow/util/key_value_metadata.h"
#include "arrow/util/macros.h"
#include "arrow/util/range.h"
#include "arrow/util/visibility.h"
#include "orc/Exceptions.hh"

<<<<<<< HEAD
constexpr uint64_t kOrcWriterBatchSize = 1;
=======
constexpr uint64_t kOrcWriterBatchSize = 100000;
>>>>>>> 135a1da9

// alias to not interfere with nested orc namespace
namespace liborc = orc;

#define ORC_THROW_NOT_OK(s)                   \
  do {                                        \
    Status _s = (s);                          \
    if (!_s.ok()) {                           \
      std::stringstream ss;                   \
      ss << "Arrow error: " << _s.ToString(); \
      throw liborc::ParseError(ss.str());     \
    }                                         \
  } while (0)

#define ORC_ASSIGN_OR_THROW_IMPL(status_name, lhs, rexpr) \
  auto status_name = (rexpr);                             \
  ORC_THROW_NOT_OK(status_name.status());                 \
  lhs = std::move(status_name).ValueOrDie();

#define ORC_ASSIGN_OR_THROW(lhs, rexpr)                                              \
  ORC_ASSIGN_OR_THROW_IMPL(ARROW_ASSIGN_OR_RAISE_NAME(_error_or_value, __COUNTER__), \
                           lhs, rexpr);

const uint64_t ORC_NATURAL_WRITE_SIZE = 128 * 1024;  // Required by liborc::Outstream

namespace arrow {

using internal::checked_cast;

namespace adapters {
namespace orc {

class ArrowInputFile : public liborc::InputStream {
 public:
  explicit ArrowInputFile(const std::shared_ptr<io::RandomAccessFile>& file)
      : file_(file) {}

  uint64_t getLength() const override {
    ORC_ASSIGN_OR_THROW(int64_t size, file_->GetSize());
    return static_cast<uint64_t>(size);
  }

  uint64_t getNaturalReadSize() const override { return 128 * 1024; }

  void read(void* buf, uint64_t length, uint64_t offset) override {
    ORC_ASSIGN_OR_THROW(int64_t bytes_read, file_->ReadAt(offset, length, buf));

    if (static_cast<uint64_t>(bytes_read) != length) {
      throw liborc::ParseError("Short read from arrow input file");
    }
  }

  const std::string& getName() const override {
    static const std::string filename("ArrowInputFile");
    return filename;
  }

 private:
  std::shared_ptr<io::RandomAccessFile> file_;
};

struct StripeInformation {
  uint64_t offset;
  uint64_t length;
  uint64_t num_rows;
  uint64_t first_row_of_stripe;
};

// The number of rows to read in a ColumnVectorBatch
constexpr int64_t kReadRowsBatch = 1000;

class OrcStripeReader : public RecordBatchReader {
 public:
  OrcStripeReader(std::unique_ptr<liborc::RowReader> row_reader,
                  std::shared_ptr<Schema> schema, int64_t batch_size, MemoryPool* pool)
      : row_reader_(std::move(row_reader)),
        schema_(schema),
        pool_(pool),
        batch_size_{batch_size} {}

  std::shared_ptr<Schema> schema() const override { return schema_; }

  Status ReadNext(std::shared_ptr<RecordBatch>* out) override {
    std::unique_ptr<liborc::ColumnVectorBatch> batch;
    try {
      batch = row_reader_->createRowBatch(batch_size_);
    } catch (const liborc::ParseError& e) {
      return Status::Invalid(e.what());
    }

    const liborc::Type& type = row_reader_->getSelectedType();
    if (!row_reader_->next(*batch)) {
      out->reset();
      return Status::OK();
    }

    std::unique_ptr<RecordBatchBuilder> builder;
    RETURN_NOT_OK(RecordBatchBuilder::Make(schema_, pool_, batch->numElements, &builder));

    // The top-level type must be a struct to read into an arrow table
    const auto& struct_batch = checked_cast<liborc::StructVectorBatch&>(*batch);

    for (int i = 0; i < builder->num_fields(); i++) {
      RETURN_NOT_OK(AppendBatch(type.getSubtype(i), struct_batch.fields[i], 0,
                                batch->numElements, builder->GetField(i)));
    }

    RETURN_NOT_OK(builder->Flush(out));
    return Status::OK();
  }

 private:
  std::unique_ptr<liborc::RowReader> row_reader_;
  std::shared_ptr<Schema> schema_;
  MemoryPool* pool_;
  int64_t batch_size_;
};

class ORCFileReader::Impl {
 public:
  Impl() {}
  ~Impl() {}

  Status Open(const std::shared_ptr<io::RandomAccessFile>& file, MemoryPool* pool) {
    std::unique_ptr<ArrowInputFile> io_wrapper(new ArrowInputFile(file));
    liborc::ReaderOptions options;
    std::unique_ptr<liborc::Reader> liborc_reader;
    try {
      liborc_reader = createReader(std::move(io_wrapper), options);
    } catch (const liborc::ParseError& e) {
      return Status::IOError(e.what());
    }
    pool_ = pool;
    reader_ = std::move(liborc_reader);
    current_row_ = 0;

    return Init();
  }

  Status Init() {
    int64_t nstripes = reader_->getNumberOfStripes();
    stripes_.resize(nstripes);
    std::unique_ptr<liborc::StripeInformation> stripe;
    uint64_t first_row_of_stripe = 0;
    for (int i = 0; i < nstripes; ++i) {
      stripe = reader_->getStripe(i);
      stripes_[i] = StripeInformation({stripe->getOffset(), stripe->getLength(),
                                       stripe->getNumberOfRows(), first_row_of_stripe});
      first_row_of_stripe += stripe->getNumberOfRows();
    }
    return Status::OK();
  }

  int64_t NumberOfStripes() { return stripes_.size(); }

  int64_t NumberOfRows() { return reader_->getNumberOfRows(); }

  Status ReadSchema(std::shared_ptr<Schema>* out) {
    const liborc::Type& type = reader_->getType();
    return GetArrowSchema(type, out);
  }

  Status ReadSchema(const liborc::RowReaderOptions& opts, std::shared_ptr<Schema>* out) {
    std::unique_ptr<liborc::RowReader> row_reader;
    try {
      row_reader = reader_->createRowReader(opts);
    } catch (const liborc::ParseError& e) {
      return Status::Invalid(e.what());
    }
    const liborc::Type& type = row_reader->getSelectedType();
    return GetArrowSchema(type, out);
  }

  Status GetArrowSchema(const liborc::Type& type, std::shared_ptr<Schema>* out) {
    if (type.getKind() != liborc::STRUCT) {
      return Status::NotImplemented(
          "Only ORC files with a top-level struct "
          "can be handled");
    }
    int size = static_cast<int>(type.getSubtypeCount());
    std::vector<std::shared_ptr<Field>> fields;
    for (int child = 0; child < size; ++child) {
      std::shared_ptr<DataType> elemtype;
      RETURN_NOT_OK(GetArrowType(type.getSubtype(child), &elemtype));
      std::string name = type.getFieldName(child);
      fields.push_back(field(name, elemtype));
    }
    std::list<std::string> keys = reader_->getMetadataKeys();
    std::shared_ptr<KeyValueMetadata> metadata;
    if (!keys.empty()) {
      metadata = std::make_shared<KeyValueMetadata>();
      for (auto it = keys.begin(); it != keys.end(); ++it) {
        metadata->Append(*it, reader_->getMetadataValue(*it));
      }
    }

    *out = std::make_shared<Schema>(fields, metadata);
    return Status::OK();
  }

  Status Read(std::shared_ptr<Table>* out) {
    liborc::RowReaderOptions opts;
    std::shared_ptr<Schema> schema;
    RETURN_NOT_OK(ReadSchema(opts, &schema));
    return ReadTable(opts, schema, out);
  }

  Status Read(const std::shared_ptr<Schema>& schema, std::shared_ptr<Table>* out) {
    liborc::RowReaderOptions opts;
    return ReadTable(opts, schema, out);
  }

  Status Read(const std::vector<int>& include_indices, std::shared_ptr<Table>* out) {
    liborc::RowReaderOptions opts;
    RETURN_NOT_OK(SelectIndices(&opts, include_indices));
    std::shared_ptr<Schema> schema;
    RETURN_NOT_OK(ReadSchema(opts, &schema));
    return ReadTable(opts, schema, out);
  }

  Status Read(const std::shared_ptr<Schema>& schema,
              const std::vector<int>& include_indices, std::shared_ptr<Table>* out) {
    liborc::RowReaderOptions opts;
    RETURN_NOT_OK(SelectIndices(&opts, include_indices));
    return ReadTable(opts, schema, out);
  }

  Status ReadStripe(int64_t stripe, std::shared_ptr<RecordBatch>* out) {
    liborc::RowReaderOptions opts;
    RETURN_NOT_OK(SelectStripe(&opts, stripe));
    std::shared_ptr<Schema> schema;
    RETURN_NOT_OK(ReadSchema(opts, &schema));
    return ReadBatch(opts, schema, stripes_[stripe].num_rows, out);
  }

  Status ReadStripe(int64_t stripe, const std::vector<int>& include_indices,
                    std::shared_ptr<RecordBatch>* out) {
    liborc::RowReaderOptions opts;
    RETURN_NOT_OK(SelectIndices(&opts, include_indices));
    RETURN_NOT_OK(SelectStripe(&opts, stripe));
    std::shared_ptr<Schema> schema;
    RETURN_NOT_OK(ReadSchema(opts, &schema));
    return ReadBatch(opts, schema, stripes_[stripe].num_rows, out);
  }

  Status SelectStripe(liborc::RowReaderOptions* opts, int64_t stripe) {
    ARROW_RETURN_IF(stripe < 0 || stripe >= NumberOfStripes(),
                    Status::Invalid("Out of bounds stripe: ", stripe));

    opts->range(stripes_[stripe].offset, stripes_[stripe].length);
    return Status::OK();
  }

  Status SelectStripeWithRowNumber(liborc::RowReaderOptions* opts, int64_t row_number,
                                   StripeInformation* out) {
    ARROW_RETURN_IF(row_number >= NumberOfRows(),
                    Status::Invalid("Out of bounds row number: ", row_number));

    for (auto it = stripes_.begin(); it != stripes_.end(); it++) {
      if (static_cast<uint64_t>(row_number) >= it->first_row_of_stripe &&
          static_cast<uint64_t>(row_number) < it->first_row_of_stripe + it->num_rows) {
        opts->range(it->offset, it->length);
        *out = *it;
        return Status::OK();
      }
    }

    return Status::Invalid("Invalid row number", row_number);
  }

  Status SelectIndices(liborc::RowReaderOptions* opts,
                       const std::vector<int>& include_indices) {
    std::list<uint64_t> include_indices_list;
    for (auto it = include_indices.begin(); it != include_indices.end(); ++it) {
      ARROW_RETURN_IF(*it < 0, Status::Invalid("Negative field index"));
      include_indices_list.push_back(*it);
    }
    opts->includeTypes(include_indices_list);
    return Status::OK();
  }

  Status ReadTable(const liborc::RowReaderOptions& row_opts,
                   const std::shared_ptr<Schema>& schema, std::shared_ptr<Table>* out) {
    liborc::RowReaderOptions opts(row_opts);
    std::vector<std::shared_ptr<RecordBatch>> batches(stripes_.size());
    for (size_t stripe = 0; stripe < stripes_.size(); stripe++) {
      opts.range(stripes_[stripe].offset, stripes_[stripe].length);
      RETURN_NOT_OK(ReadBatch(opts, schema, stripes_[stripe].num_rows, &batches[stripe]));
    }
    return Table::FromRecordBatches(schema, std::move(batches)).Value(out);
  }

  Status ReadBatch(const liborc::RowReaderOptions& opts,
                   const std::shared_ptr<Schema>& schema, int64_t nrows,
                   std::shared_ptr<RecordBatch>* out) {
    std::unique_ptr<liborc::RowReader> row_reader;
    std::unique_ptr<liborc::ColumnVectorBatch> batch;
    try {
      row_reader = reader_->createRowReader(opts);
      batch = row_reader->createRowBatch(std::min(nrows, kReadRowsBatch));
    } catch (const liborc::ParseError& e) {
      return Status::Invalid(e.what());
    }
    std::unique_ptr<RecordBatchBuilder> builder;
    RETURN_NOT_OK(RecordBatchBuilder::Make(schema, pool_, nrows, &builder));

    // The top-level type must be a struct to read into an arrow table
    const auto& struct_batch = checked_cast<liborc::StructVectorBatch&>(*batch);

    const liborc::Type& type = row_reader->getSelectedType();
    while (row_reader->next(*batch)) {
      for (int i = 0; i < builder->num_fields(); i++) {
        RETURN_NOT_OK(AppendBatch(type.getSubtype(i), struct_batch.fields[i], 0,
                                  batch->numElements, builder->GetField(i)));
      }
    }
    RETURN_NOT_OK(builder->Flush(out));
    return Status::OK();
  }

  Status Seek(int64_t row_number) {
    ARROW_RETURN_IF(row_number >= NumberOfRows(),
                    Status::Invalid("Out of bounds row number: ", row_number));

    current_row_ = row_number;
    return Status::OK();
  }

  Status NextStripeReader(int64_t batch_size, const std::vector<int>& include_indices,
                          std::shared_ptr<RecordBatchReader>* out) {
    if (current_row_ >= NumberOfRows()) {
      out->reset();
      return Status::OK();
    }

    liborc::RowReaderOptions opts;
    if (!include_indices.empty()) {
      RETURN_NOT_OK(SelectIndices(&opts, include_indices));
    }
    StripeInformation stripe_info({0, 0, 0, 0});
    RETURN_NOT_OK(SelectStripeWithRowNumber(&opts, current_row_, &stripe_info));
    std::shared_ptr<Schema> schema;
    RETURN_NOT_OK(ReadSchema(opts, &schema));
    std::unique_ptr<liborc::RowReader> row_reader;
    try {
      row_reader = reader_->createRowReader(opts);
      row_reader->seekToRow(current_row_);
      current_row_ = stripe_info.first_row_of_stripe + stripe_info.num_rows;
    } catch (const liborc::ParseError& e) {
      return Status::Invalid(e.what());
    }

    *out = std::shared_ptr<RecordBatchReader>(
        new OrcStripeReader(std::move(row_reader), schema, batch_size, pool_));
    return Status::OK();
  }

  Status NextStripeReader(int64_t batch_size, std::shared_ptr<RecordBatchReader>* out) {
    return NextStripeReader(batch_size, {}, out);
  }

 private:
  MemoryPool* pool_;
  std::unique_ptr<liborc::Reader> reader_;
  std::vector<StripeInformation> stripes_;
  int64_t current_row_;
};

ORCFileReader::ORCFileReader() { impl_.reset(new ORCFileReader::Impl()); }

ORCFileReader::~ORCFileReader() {}

Status ORCFileReader::Open(const std::shared_ptr<io::RandomAccessFile>& file,
                           MemoryPool* pool, std::unique_ptr<ORCFileReader>* reader) {
  auto result = std::unique_ptr<ORCFileReader>(new ORCFileReader());
  RETURN_NOT_OK(result->impl_->Open(file, pool));
  *reader = std::move(result);
  return Status::OK();
}

Status ORCFileReader::ReadSchema(std::shared_ptr<Schema>* out) {
  return impl_->ReadSchema(out);
}

Status ORCFileReader::Read(std::shared_ptr<Table>* out) { return impl_->Read(out); }

Status ORCFileReader::Read(const std::shared_ptr<Schema>& schema,
                           std::shared_ptr<Table>* out) {
  return impl_->Read(schema, out);
}

Status ORCFileReader::Read(const std::vector<int>& include_indices,
                           std::shared_ptr<Table>* out) {
  return impl_->Read(include_indices, out);
}

Status ORCFileReader::Read(const std::shared_ptr<Schema>& schema,
                           const std::vector<int>& include_indices,
                           std::shared_ptr<Table>* out) {
  return impl_->Read(schema, include_indices, out);
}

Status ORCFileReader::ReadStripe(int64_t stripe, std::shared_ptr<RecordBatch>* out) {
  return impl_->ReadStripe(stripe, out);
}

Status ORCFileReader::ReadStripe(int64_t stripe, const std::vector<int>& include_indices,
                                 std::shared_ptr<RecordBatch>* out) {
  return impl_->ReadStripe(stripe, include_indices, out);
}

Status ORCFileReader::Seek(int64_t row_number) { return impl_->Seek(row_number); }

Status ORCFileReader::NextStripeReader(int64_t batch_sizes,
                                       std::shared_ptr<RecordBatchReader>* out) {
  return impl_->NextStripeReader(batch_sizes, out);
}

Status ORCFileReader::NextStripeReader(int64_t batch_size,
                                       const std::vector<int>& include_indices,
                                       std::shared_ptr<RecordBatchReader>* out) {
  return impl_->NextStripeReader(batch_size, include_indices, out);
}

int64_t ORCFileReader::NumberOfStripes() { return impl_->NumberOfStripes(); }

int64_t ORCFileReader::NumberOfRows() { return impl_->NumberOfRows(); }

class ArrowOutputStream : public liborc::OutputStream {
 public:
  explicit ArrowOutputStream(arrow::io::OutputStream& output_stream)
      : output_stream_(output_stream), length_(0) {}

  uint64_t getLength() const override { return length_; }

  uint64_t getNaturalWriteSize() const override { return ORC_NATURAL_WRITE_SIZE; }

  void write(const void* buf, size_t length) override {
    ORC_THROW_NOT_OK(output_stream_.Write(buf, static_cast<int64_t>(length)));
    length_ += static_cast<int64_t>(length);
  }

  const std::string& getName() const override {
    static const std::string filename("ArrowOutputFile");
    return filename;
  }

  void close() override {
    if (!output_stream_.closed()) {
      ORC_THROW_NOT_OK(output_stream_.Close());
    }
  }

  void set_length(int64_t length) { length_ = length; }

 private:
  arrow::io::OutputStream& output_stream_;
  int64_t length_;
};

class ORCFileWriter::Impl {
 public:
  Status Open(arrow::io::OutputStream* output_stream) {
    out_stream_ = std::unique_ptr<liborc::OutputStream>(
        static_cast<liborc::OutputStream*>(new ArrowOutputStream(*output_stream)));
    return Status::OK();
  }
  Status Write(const Table& table) {
    std::unique_ptr<liborc::WriterOptions> orc_options =
        std::unique_ptr<liborc::WriterOptions>(new liborc::WriterOptions());
    std::unique_ptr<liborc::Type> orc_schema = GetORCType(*(table.schema())).ValueOrDie();
    try {
      writer_ = createWriter(*orc_schema, out_stream_.get(), *orc_options);
    } catch (const liborc::ParseError& e) {
      return Status::IOError(e.what());
    }
    int64_t num_rows = table.num_rows();
    const int num_cols_ = table.num_columns();
    std::vector<int64_t> arrow_index_offset(num_cols_, 0);
    std::vector<int> arrow_chunk_offset(num_cols_, 0);
    std::unique_ptr<liborc::ColumnVectorBatch> batch =
        writer_->createRowBatch(kOrcWriterBatchSize);
    liborc::StructVectorBatch* root =
        internal::checked_cast<liborc::StructVectorBatch*>(batch.get());
    while (num_rows > 0) {
      for (int i = 0; i < num_cols_; i++) {
        RETURN_NOT_OK(adapters::orc::WriteBatch(
            (root->fields)[i], &(arrow_index_offset[i]), &(arrow_chunk_offset[i]),
            kOrcWriterBatchSize, *(table.column(i))));
      }
      root->numElements = (root->fields)[0]->numElements;
      writer_->add(*batch);
      batch->clear();
      num_rows -= kOrcWriterBatchSize;
    }
    return Status::OK();
  }
  Status Close() {
    writer_->close();
    return Status::OK();
  }

 private:
  std::unique_ptr<liborc::Writer> writer_;
  std::unique_ptr<liborc::OutputStream> out_stream_;
};

ORCFileWriter::~ORCFileWriter() {}

ORCFileWriter::ORCFileWriter() { impl_.reset(new ORCFileWriter::Impl()); }

Result<std::unique_ptr<ORCFileWriter>> ORCFileWriter::Open(
    io::OutputStream* output_stream) {
  std::unique_ptr<ORCFileWriter> result =
      std::unique_ptr<ORCFileWriter>(new ORCFileWriter());
  Status status = result->impl_->Open(output_stream);
  RETURN_NOT_OK(status);
  return result;
}

Status ORCFileWriter::Write(const Table& table) { return impl_->Write(table); }

Status ORCFileWriter::Close() { return impl_->Close(); }

}  // namespace orc
}  // namespace adapters
}  // namespace arrow<|MERGE_RESOLUTION|>--- conflicted
+++ resolved
@@ -47,11 +47,7 @@
 #include "arrow/util/visibility.h"
 #include "orc/Exceptions.hh"
 
-<<<<<<< HEAD
-constexpr uint64_t kOrcWriterBatchSize = 1;
-=======
 constexpr uint64_t kOrcWriterBatchSize = 100000;
->>>>>>> 135a1da9
 
 // alias to not interfere with nested orc namespace
 namespace liborc = orc;
