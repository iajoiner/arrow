# Licensed to the Apache Software Foundation (ASF) under one
# or more contributor license agreements.  See the NOTICE file
# distributed with this work for additional information
# regarding copyright ownership.  The ASF licenses this file
# to you under the Apache License, Version 2.0 (the
# "License"); you may not use this file except in compliance
# with the License.  You may obtain a copy of the License at
#
#   http://www.apache.org/licenses/LICENSE-2.0
#
# Unless required by applicable law or agreed to in writing,
# software distributed under the License is distributed on an
# "AS IS" BASIS, WITHOUT WARRANTIES OR CONDITIONS OF ANY
# KIND, either express or implied.  See the License for the
# specific language governing permissions and limitations
# under the License.

import pytest
import decimal
import datetime

import pyarrow as pa


# Marks all of the tests in this module
# Ignore these with pytest ... -m 'not orc'
pytestmark = pytest.mark.orc


try:
    from pandas.testing import assert_frame_equal
    import pandas as pd
except ImportError:
    pass


@pytest.fixture(scope="module")
def datadir(base_datadir):
    return base_datadir / "orc"


def fix_example_values(actual_cols, expected_cols):
    """
    Fix type of expected values (as read from JSON) according to
    actual ORC datatype.
    """
    for name in expected_cols:
        expected = expected_cols[name]
        actual = actual_cols[name]
        if name == "map" and [
            d.keys() == {"key", "value"} for m in expected for d in m
        ]:
            # convert [{'key': k, 'value': v}, ...] to [(k, v), ...]
            for i, m in enumerate(expected):
                expected_cols[name][i] = [(d["key"], d["value"]) for d in m]
            continue

        typ = actual[0].__class__
        if issubclass(typ, datetime.datetime):
            # timestamp fields are represented as strings in JSON files
            expected = pd.to_datetime(expected)
        elif issubclass(typ, datetime.date):
            # date fields are represented as strings in JSON files
            expected = expected.dt.date
        elif typ is decimal.Decimal:
            converted_decimals = [None] * len(expected)
            # decimal fields are represented as reals in JSON files
            for i, (d, v) in enumerate(zip(actual, expected)):
                if not pd.isnull(v):
                    exp = d.as_tuple().exponent
                    factor = 10 ** -exp
                    converted_decimals[i] = (
                        decimal.Decimal(round(v * factor)).scaleb(exp)
            expected=pd.Series(converted_decimals)

        expected_cols[name]=expected


def check_example_values(orc_df, expected_df, start=None, stop=None):
    if start is not None or stop is not None:
        expected_df=expected_df[start:stop].reset_index(drop=True)
    assert_frame_equal(orc_df, expected_df, check_dtype=False)


def check_example_file(orc_path, expected_df, need_fix=False):
    """
    Check a ORC file against the expected columns dictionary.
    """
    from pyarrow import orc

    orc_file=orc.ORCFile(orc_path)
    # Check that there is no user metadata
    assert orc_file.metadata() == pa.KeyValueMetadata({})
    # Exercise ORCFile.read()
    table=orc_file.read()
    assert isinstance(table, pa.Table)
    table.validate()

    # This workaround needed because of ARROW-3080
    orc_df=pd.DataFrame(table.to_pydict())

    assert set(expected_df.columns) == set(orc_df.columns)

    # reorder columns if necessary
    if not orc_df.columns.equals(expected_df.columns):
        expected_df=expected_df.reindex(columns=orc_df.columns)

    if need_fix:
        fix_example_values(orc_df, expected_df)

    check_example_values(orc_df, expected_df)
    # Exercise ORCFile.read_stripe()
    json_pos=0
    for i in range(orc_file.nstripes):
        batch=orc_file.read_stripe(i)
        check_example_values(
            pd.DataFrame(batch.to_pydict()),
            expected_df,
            start=json_pos,
            stop=json_pos + len(batch),
        )
        json_pos += len(batch)
    assert json_pos == orc_file.nrows


@pytest.mark.pandas
@pytest.mark.parametrize("filename", [
    "TestOrcFile.test1.orc",
    "TestOrcFile.testDate1900.orc",
    "decimal.orc"
])
def test_example_using_json(filename, datadir):
    """
    Check a ORC file example against the equivalent JSON file, as given
    in the Apache ORC repository (the JSON file has one JSON object per
    line, corresponding to one row in the ORC file).
    """
    # Read JSON file
    path=datadir / filename
    table=pd.read_json(str(path.with_suffix(".jsn.gz")), lines=True)
    check_example_file(path, table, need_fix=True)


def test_orcfile_empty(datadir):
    from pyarrow import orc

    table=orc.ORCFile(datadir / "TestOrcFile.emptyFile.orc").read()
    assert table.num_rows == 0

    expected_schema=pa.schema([
        ("boolean1", pa.bool_()),
        ("byte1", pa.int8()),
        ("short1", pa.int16()),
        ("int1", pa.int32()),
        ("long1", pa.int64()),
        ("float1", pa.float32()),
        ("double1", pa.float64()),
        ("bytes1", pa.binary()),
        ("string1", pa.string()),
        ("middle", pa.struct(
            [("list", pa.list_(
                pa.struct([("int1", pa.int32()),
                           ("string1", pa.string())])))
             ])),
        ("list", pa.list_(
            pa.struct([("int1", pa.int32()),
                       ("string1", pa.string())])
        )),
        ("map", pa.map_(pa.string(),
                        pa.struct([("int1", pa.int32()),
                                   ("string1", pa.string())])
                        )),
    ])
    assert table.schema == expected_schema


def test_orcfile_readwrite():
    from pyarrow import orc

<<<<<<< HEAD
    buffer_output_stream=pa.BufferOutputStream()
    a=pa.array([1, None, 3, None])
    b=pa.array([None, "Arrow", None, "ORC"])
    table=pa.table({"int64": a, "utf8": b})
    orc.write_table(buffer_output_stream, table)
    buffer_reader=pa.BufferReader(buffer_output_stream.getvalue())
    output_table=orc.ORCFile(buffer_reader).read()
=======
    buffer_output_stream = pa.BufferOutputStream()
    a = pa.array([1, None, 3, None])
    b = pa.array([None, "Arrow", None, "ORC"])
    table = pa.table({"int64": a, "utf8": b})
    orc.write_table(table, buffer_output_stream)
    buffer_reader = pa.BufferReader(buffer_output_stream.getvalue())
    output_table = orc.ORCFile(buffer_reader).read()
    assert table.equals(output_table)

    # deprecated keyword order
    buffer_output_stream = pa.BufferOutputStream()
    with pytest.warns(FutureWarning):
        orc.write_table(buffer_output_stream, table)
    buffer_reader = pa.BufferReader(buffer_output_stream.getvalue())
    output_table = orc.ORCFile(buffer_reader).read()
>>>>>>> 60cfcf86
    assert table.equals(output_table)<|MERGE_RESOLUTION|>--- conflicted
+++ resolved
@@ -177,15 +177,6 @@
 def test_orcfile_readwrite():
     from pyarrow import orc
 
-<<<<<<< HEAD
-    buffer_output_stream=pa.BufferOutputStream()
-    a=pa.array([1, None, 3, None])
-    b=pa.array([None, "Arrow", None, "ORC"])
-    table=pa.table({"int64": a, "utf8": b})
-    orc.write_table(buffer_output_stream, table)
-    buffer_reader=pa.BufferReader(buffer_output_stream.getvalue())
-    output_table=orc.ORCFile(buffer_reader).read()
-=======
     buffer_output_stream = pa.BufferOutputStream()
     a = pa.array([1, None, 3, None])
     b = pa.array([None, "Arrow", None, "ORC"])
@@ -201,5 +192,4 @@
         orc.write_table(buffer_output_stream, table)
     buffer_reader = pa.BufferReader(buffer_output_stream.getvalue())
     output_table = orc.ORCFile(buffer_reader).read()
->>>>>>> 60cfcf86
     assert table.equals(output_table)